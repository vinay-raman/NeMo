--- conflicted
+++ resolved
@@ -12,11 +12,8 @@
 import nemo
 from nemo.utils import logging
 
-<<<<<<< HEAD
-=======
 # from nemo.utils import logging
 
->>>>>>> 0fbafd19
 
 def rgetattr(obj, attr, *args):
     def _getattr(obj, attr):
